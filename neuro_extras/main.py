--- conflicted
+++ resolved
@@ -102,7 +102,8 @@
     """
     Copy images between clusters.
     """
-    run_async(_image_transfer(source, destination))
+    exit_code = run_async(_image_transfer(source, destination))
+    sys.exit(exit_code)
 
 
 @main.command("init-aliases")
@@ -368,47 +369,8 @@
             TEMP_UNPACK_DIR.mkdir(parents=True, exist_ok=True)
             dst_dir = Path(tempfile.mkdtemp(dir=str(TEMP_UNPACK_DIR)))
         if extract:
-<<<<<<< HEAD
             # download data into subfolder of target for extraction
             dst_name = origin_dst_name + "/" + origin_src_url.name
-=======
-            # extract to tmp dir
-            file = Path(source_url.path)
-            if file.is_dir():
-                file = list(file.glob("*"))[0]
-            suffixes = file.suffixes
-            if suffixes[-2:] == [".tar", ".gz"] or suffixes[-1] == ".tgz":
-                command = "tar"
-                args = ["zxvf", str(file), "-C", str(tmp_dst_url)]
-            elif suffixes[-2:] == [".tar", ".bz2"] or suffixes[-1] in (".tbz2", ".tbz"):
-                command = "tar"
-                args = ["jxvf", str(file), "-C", str(tmp_dst_url)]
-            elif suffixes[-1] == ".tar":
-                command = "tar"
-                args = ["xvf", str(file), "-C", str(tmp_dst_url)]
-            elif suffixes[-1] == ".gz":
-                command = "gunzip"
-                args = [str(file), str(tmp_dst_url) + file.name[:-3]]
-            elif suffixes[-1] == ".zip":
-                command = "unzip"
-                args = [str(file), "-d", str(tmp_dst_url)]
-            else:
-                raise ValueError(
-                    f"Don't know how to extract file {file.name}"
-                    f"Supported archive types: {', '.join(SUPPORTED_ARCHIVE_TYPES)}"
-                )
-
-            click.echo(f"Running {command} {' '.join(args)}")
-            proc = await asyncio.create_subprocess_exec(command, *args)
-            returncode = await proc.wait()
-            if returncode != 0:
-                raise click.ClickException(f"Extraction failed: {proc.returncode}")
-            else:
-                if file.exists():
-                    # gunzip removes src after extraction, while tar - not
-                    file.unlink()
-
->>>>>>> efa9b69c
         if compress:
             # preserve origin destination name for compressor
             if origin_dst_name == origin_src_url.name:
