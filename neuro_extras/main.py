--- conflicted
+++ resolved
@@ -136,11 +136,8 @@
             "--build-arg build arguments for Docker",
             "-e, --env environment variables for container",
             "-v, --volume list of volumes for container",
-<<<<<<< HEAD
+            "-s, --preset specify preset for builder container",
             "-F, --force-overwrite enforce destination image overwrite",
-=======
-            "-s, --preset specify preset for builder container",
->>>>>>> d4a85890
         ],
         "args": "CONTEXT IMAGE_URI",
     }
@@ -737,11 +734,8 @@
     build_args: Sequence[str],
     volume: Sequence[str],
     env: Sequence[str],
-<<<<<<< HEAD
     force_overwrite: bool,
-=======
     preset: Optional[str] = None,
->>>>>>> d4a85890
     other_client_configs: Sequence[neuro_api.Config] = (),
 ) -> int:
     cluster = _get_cluster_from_uri(image_uri, scheme="image")
@@ -816,13 +810,6 @@
     ),
 )
 @click.option(
-<<<<<<< HEAD
-    "-F",
-    "--force-overwrite",
-    default=False,
-    is_flag=True,
-    help="Build even if the destination image already exists.",
-=======
     "-s",
     "--preset",
     metavar="PRESET",
@@ -830,30 +817,39 @@
         "Predefined resource configuration (to see available values, "
         "run `neuro config show`)"
     ),
->>>>>>> d4a85890
+)
+@click.option(
+    "-F",
+    "--force-overwrite",
+    default=False,
+    is_flag=True,
+    help="Build even if the destination image already exists.",
 )
 @click.argument("path")
 @click.argument("image_uri")
 def image_build(
     file: str,
     build_arg: Sequence[str],
-    preset: str,
     path: str,
     image_uri: str,
     volume: Sequence[str],
     env: Sequence[str],
+    preset: str,
     force_overwrite: bool,
 ) -> None:
     try:
         sys.exit(
             run_async(
-<<<<<<< HEAD
                 _build_image(
-                    file, path, image_uri, build_arg, volume, env, force_overwrite
+                    dockerfile_path=file,
+                    context=path,
+                    image_uri=image_uri,
+                    build_args=build_arg,
+                    volume=volume,
+                    env=env,
+                    preset=preset,
+                    force_overwrite=force_overwrite,
                 )
-=======
-                _build_image(file, path, image_uri, build_arg, volume, env, preset)
->>>>>>> d4a85890
             )
         )
     except (ValueError, click.ClickException) as e:
