--- conflicted
+++ resolved
@@ -4,8 +4,11 @@
 import os
 import re
 from enum import Flag, auto
-from typing import Any, Dict, Optional
+from pathlib import Path
+from tempfile import TemporaryDirectory
+from typing import Any, Dict, Optional, Tuple
 
+from neuro_sdk import Client
 from yarl import URL
 
 
@@ -111,7 +114,6 @@
     if filename is None:
         return url
     pattern = f"{filename}$"
-<<<<<<< HEAD
     return re.sub(pattern=pattern, repl="", string=url)
 
 
@@ -169,7 +171,4 @@
 ) -> TemporaryDirectory:  # type: ignore
     """Provide temp directory"""
     dir.mkdir(exist_ok=True, parents=True)
-    return TemporaryDirectory(dir=dir)
-=======
-    return re.sub(pattern=pattern, repl="", string=url)
->>>>>>> 6d3265bb
+    return TemporaryDirectory(dir=dir)