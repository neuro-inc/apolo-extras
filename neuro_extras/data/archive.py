"""Module for archive management operations (compression and extraction)"""
import abc
import logging
import re
from enum import Flag, auto
from pathlib import Path
from typing import Any, Dict, List

<<<<<<< HEAD
from .common import CLIRunner, ensure_parent_folder_exists, get_filename_from_url
=======
from ..utils import CLIRunner
from .common import get_filename_from_url
>>>>>>> 6d3265bb


logger = logging.getLogger(__name__)


class ArchiveType(int, Flag):  # type: ignore
    """Int Flag for archive types

    Supports fuzzy checks:
    >>> assert ArchiveType.TAR_GZ == ArchiveType.TAR
    >>> assert (ArchiveType.GZ | ArchiveType.ZIP) == ArchiveType.SUPPORTED
    """

    TAR_PLAIN = auto()
    TAR_GZ = auto()
    TAR_BZ = auto()
    TAR = TAR_PLAIN | TAR_GZ | TAR_BZ
    GZ = auto()
    ZIP = auto()
    SUPPORTED = TAR | GZ | ZIP
    UNSUPPORTED = ~(SUPPORTED)

    @staticmethod
    def get_extensions_for_type(type: "ArchiveType") -> List[str]:
        """Get list of file extensions, that correspond
        to the provided archive type"""
        return [
            ext
            for ext, type_ in ArchiveType.get_extension_mapping().items()
            if type_ == type
        ]

    @staticmethod
    def get_extension_mapping() -> Dict[str, "ArchiveType"]:
        """Get mapping from file extension to ArchiveType"""
        return {
            ".tar.gz": ArchiveType.TAR_GZ,
            ".tgz": ArchiveType.TAR_GZ,
            ".tar.bz2": ArchiveType.TAR_BZ,
            ".bz2": ArchiveType.TAR_BZ,
            ".tbz": ArchiveType.TAR_BZ,
            ".tar": ArchiveType.TAR_PLAIN,
            ".gz": ArchiveType.GZ,
            ".zip": ArchiveType.ZIP,
        }

    def __eq__(self, other: Any) -> bool:
        if isinstance(other, ArchiveType):
            return bool(self & other)
        return False

    def __hash__(self) -> int:
        return hash(int(self))

    @staticmethod
    def get_type(archive: Path) -> "ArchiveType":
        """Determine archive type from file extension"""
        suffixes = archive.suffixes[-2:]  # keep only at most 2 suffixes
        if not suffixes:
            return ArchiveType.UNSUPPORTED
        if "".join(suffixes) in ArchiveType.get_extension_mapping():
            # match longest possible suffix first
            return ArchiveType.get_extension_mapping()["".join(suffixes)]
        else:
            # try to match last suffix
            return ArchiveType.get_extension_mapping().get(
                suffixes[-1], ArchiveType.UNSUPPORTED
            )


class ArchiveManager(metaclass=abc.ABCMeta):
    """Interface for archive management"""

    async def compress(self, source: Path, destination: Path) -> Path:
        """Compress source into destination"""
        raise NotImplementedError

    async def extract(self, source: Path, destination: Path) -> Path:
        """Extract source into destination"""
        raise NotImplementedError


class TarManager(ArchiveManager, CLIRunner):
    """Utility class for handling tar archives"""

    async def compress(self, source: Path, destination: Path) -> Path:
        """Compress source into destination using tar command"""
        command = "tar"
        archive_type = ArchiveType.get_type(destination)
        if archive_type == (~ArchiveType.TAR):
            raise ValueError(
                f"Can't compress into {destination} with TarManager: "
                f"unsupported archive type {archive_type.name}. "
                f"Supported types: "
                f"{ArchiveType.get_extensions_for_type(ArchiveType.TAR)}"
            )
        mapping = {
            ArchiveType.TAR_GZ: "zcf",
            ArchiveType.TAR_BZ: "jcf",
            ArchiveType.TAR_PLAIN: "cf",
        }
        subcommand = mapping[archive_type]
        args = [
            subcommand,
            str(destination),
            f"--exclude={destination.name}",
            str(source),
        ]
        await self.run_command(command=command, args=args)
        return destination

    async def extract(self, source: Path, destination: Path) -> Path:
        """Extract source into destination using tar command"""
        command = "tar"
        archive_type = ArchiveType.get_type(source)
        if archive_type == (~ArchiveType.TAR):
            raise ValueError(
                f"Can't extract {source} with TarManager: "
                f"unsupported archive type {archive_type.name}. "
                f"Supported types: "
                f"{ArchiveType.get_extensions_for_type(ArchiveType.TAR)}"
            )
        mapping = {
            ArchiveType.TAR_GZ: "zxvf",
            ArchiveType.TAR_BZ: "jxvf",
            ArchiveType.TAR_PLAIN: "xvf",
        }
        subcommand = mapping[archive_type]
        args = [subcommand, str(source), f"-C", str(destination)]
        destination.mkdir(exist_ok=True, parents=True)
        await self.run_command(command=command, args=args)
        return destination


class GzipManager(ArchiveManager, CLIRunner):
    """Utility class for handling gzip archives"""

    async def compress(self, source: Path, destination: Path) -> Path:
        """Compress source into destination using gzip command"""
        command = "gzip"
        archive_type = ArchiveType.get_type(destination)
        if archive_type == (~ArchiveType.GZ):
            raise ValueError(
                f"Can't compress into {destination} with GzipManager: "
                f"unsupported archive type {archive_type.name}. "
                f"Supported types: "
                f"{ArchiveType.get_extensions_for_type(ArchiveType.GZ)}"
            )
        if source.is_dir():
            raise ValueError(
                "gzip does not support folder compression, use tar instead"
            )
        args = ["-rkvf", str(source)]
        await self.run_command(command=command, args=args)
        # gzip does not support setting destination
        temp_destination = str(source) + ".gz"
        # TODO: add support for non-unix OS
        await self.run_command("mv", [temp_destination, str(destination)])
        return destination

    async def extract(self, source: Path, destination: Path) -> Path:
        """Extract source into destination using gunzip command"""
        command = "gunzip"
        archive_type = ArchiveType.get_type(destination)
        if archive_type == (~ArchiveType.GZ):
            raise ValueError(
                f"Can't extract {destination} with GzipManager: "
                f"unsupported archive type {archive_type.name}. "
                f"Supported types: "
                f"{ArchiveType.get_extensions_for_type(ArchiveType.GZ)}"
            )
        args = ["--keep", str(source)]
        await self.run_command(command=command, args=args)
        temp_destination = re.sub(r"\.gz$", "", str(source))  # gzip extracts inplace
        await self.run_command("mv", [temp_destination, str(destination)])
        return destination


class ZipManager(ArchiveManager, CLIRunner):
    """Utility class for handling zip archives"""

    async def compress(self, source: Path, destination: Path) -> Path:
        """Compress source into destination using zip command"""
        command = "zip"
        archive_type = ArchiveType.get_type(destination)
        if archive_type == (~ArchiveType.ZIP):
            raise ValueError(
                f"Can't compress into {destination} with ZipManager: "
                f"unsupported archive type {archive_type.name}. "
                f"Supported types: "
                f"{ArchiveType.get_extensions_for_type(ArchiveType.ZIP)}"
            )
        # check if works as expected
        args = ["-rv", str(destination), str(source)]
        await self.run_command(command=command, args=args)
        return destination

    async def extract(self, source: Path, destination: Path) -> Path:
        """Extract source into destination using unzip command"""
        command = "unzip"
        archive_type = ArchiveType.get_type(destination)
        if archive_type == (~ArchiveType.ZIP):
            raise ValueError(
                f"Can't extract {destination} with ZipManager: "
                f"unsupported archive type {archive_type.name}. "
                f"Supported types: "
                f"{ArchiveType.get_extensions_for_type(ArchiveType.ZIP)}"
            )
        args = [str(source), "-d", str(destination)]
        destination.mkdir(exist_ok=True, parents=True)
        await self.run_command(command=command, args=args)
        return destination


def _get_archive_manager(archive: Path) -> ArchiveManager:
    """Resolve appropriate archive manager"""
    mapping = {
        ArchiveType.TAR: TarManager(),
        ArchiveType.GZ: GzipManager(),
        ArchiveType.ZIP: ZipManager(),
    }
    archive_type = ArchiveType.get_type(archive)
    if archive_type == ArchiveType.UNSUPPORTED:
        supported_extensions = list(ArchiveType.get_extension_mapping())
        raise ValueError(
            f"Unsupported archive type for file {archive}, "
            f"supported types are {supported_extensions}"
        )
    return next(manager for type, manager in mapping.items() if type == archive_type)


async def copy(source: Path, destination: Path) -> Path:
    """Copy source into destination"""
    command = "cp"
    args = [str(source), str(destination)]
    runner = CLIRunner()
    await runner.run_command(command=command, args=args)
    return destination


async def compress(source: Path, destination: Path) -> Path:
    """Compress source into destination while
    inferring arhive type from destination"""
    ensure_parent_folder_exists(str(destination))
    source_filename = get_filename_from_url(str(source))
    destination_filename = get_filename_from_url(str(destination))
    if source_filename is not None and destination_filename is not None:
        source_type = ArchiveType.get_type(source)
        destination_type = ArchiveType.get_type(destination)
        both_archives = ArchiveType.UNSUPPORTED not in (
            source_type,
            destination_type,
        )
        same_type = source_type == destination_type
        if both_archives and same_type:
            logger.info(
                "Skipping compression step - "
                "source is already archive of the same type"
            )
            return await copy(source=source, destination=destination)

    manager_implementation = _get_archive_manager(destination)
    logger.debug(
        f"Compressing {source} into {destination} "
        f"with {manager_implementation.__class__.__name__}"
    )
    return await manager_implementation.compress(source=source, destination=destination)


async def extract(source: Path, destination: Path) -> Path:
    """Extract source into destination while
    inferring arhive type from source"""
    ensure_parent_folder_exists(str(destination))
    manager_implementation = _get_archive_manager(source)
    logger.debug(
        f"Extracting {source} into {destination} "
        f"with {manager_implementation.__class__.__name__}"
    )
    return await manager_implementation.extract(source=source, destination=destination)<|MERGE_RESOLUTION|>--- conflicted
+++ resolved
@@ -6,12 +6,8 @@
 from pathlib import Path
 from typing import Any, Dict, List
 
-<<<<<<< HEAD
-from .common import CLIRunner, ensure_parent_folder_exists, get_filename_from_url
-=======
 from ..utils import CLIRunner
-from .common import get_filename_from_url
->>>>>>> 6d3265bb
+from .common import ensure_parent_folder_exists, get_filename_from_url
 
 
 logger = logging.getLogger(__name__)
