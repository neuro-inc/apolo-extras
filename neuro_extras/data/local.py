--- conflicted
+++ resolved
@@ -16,11 +16,7 @@
 
 from .archive import ArchiveType, compress, extract
 from .azure import AzureCopier
-<<<<<<< HEAD
-from .common import Copier, UrlType, ensure_parent_folder_exists, get_filename_from_url
-=======
-from .common import Copier, UrlType
->>>>>>> 6d3265bb
+from .common import Copier, UrlType, ensure_parent_folder_exists
 from .gcs import GCSCopier
 from .s3 import S3Copier
 
